"""
The `Messages` module defines structs that represent [`HTTP.Request`](@ref)
and [`HTTP.Response`](@ref) Messages.

The `Response` struct has a `request` field that points to the corresponding
`Request`; and the `Request` struct has a `response` field.
The `Request` struct also has a `parent` field that points to a `Response`
in the case of HTTP Redirect.


The Messages module defines `IO` `read` and `write` methods for Messages
but it does not deal with URIs, creating connections, or executing requests.

The `read` methods throw `EOFError` exceptions if input data is incomplete.
and call parser functions that may throw `HTTP.ParsingError` exceptions.
The `read` and `write` methods may also result in low level `IO` exceptions.


### Sending Messages

Messages are formatted and written to an `IO` stream by
[`Base.write(::IO,::HTTP.Messages.Message)`](@ref) and or
[`HTTP.Messages.writeheaders`](@ref).


### Receiving Messages

Messages are parsed from `IO` stream data by
[`HTTP.Messages.readheaders`](@ref).
This function calls [`HTTP.Parsers.parse_header_field`](@ref) and passes each
header-field to [`HTTP.Messages.appendheader`](@ref).

`readheaders` relies on [`HTTP.IOExtras.unread!`](@ref) to push excess
data back to the input stream.


### Headers

Headers are represented by `Vector{Pair{String,String}}`. As compared to
`Dict{String,String}` this allows [repeated header fields and preservation of
order](https://tools.ietf.org/html/rfc7230#section-3.2.2).

Header values can be accessed by name using
[`HTTP.Messages.header`](@ref) and
[`HTTP.Messages.setheader`](@ref) (case-insensitive).

The [`HTTP.Messages.appendheader`](@ref) function handles combining
multi-line values, repeated header fields and special handling of
multiple `Set-Cookie` headers.

### Bodies

The `HTTP.Message` structs represent the Message Body as `Vector{UInt8}`.

Streaming of request and response bodies is handled by the
[`HTTP.StreamLayer`](@ref) and the [`HTTP.Stream`](@ref) `<: IO` stream.
"""
module Messages

export Message, Request, Response, HeaderSizeError,
       reset!, status, method, headers, uri, body,
       iserror, isredirect, ischunked, issafe, isidempotent,
       header, hasheader, setheader, defaultheader, appendheader,
       mkheaders, readheaders, headerscomplete,
       readchunksize,
       writeheaders, writestartline,
       bodylength, unknown_length,
       load, payload

import ..HTTP

using ..Pairs
import ..@warn
using ..IOExtras
using ..Parsers
import ..@require, ..precondition_error
import ..bytes, ..bytesavailable

const unknown_length = typemax(Int)

abstract type Message end

# HTTP Response

"""
    Response <: Message

Represents a HTTP Response Message.

- `version::VersionNumber`
   [RFC7230 2.6](https://tools.ietf.org/html/rfc7230#section-2.6)

- `status::Int16`
   [RFC7230 3.1.2](https://tools.ietf.org/html/rfc7230#section-3.1.2)
   [RFC7231 6](https://tools.ietf.org/html/rfc7231#section-6)

- `headers::Vector{Pair{String,String}}`
   [RFC7230 3.2](https://tools.ietf.org/html/rfc7230#section-3.2)

- `body::Vector{UInt8}`
   [RFC7230 3.3](https://tools.ietf.org/html/rfc7230#section-3.3)

- `request`, the `Request` that yielded this `Response`.
"""
mutable struct Response <: Message
    version::VersionNumber
    status::Int16
    headers::Headers
    body::Vector{UInt8}
    request::Message

    function Response(status::Int, headers=[]; body=UInt8[], request=nothing)
        r = new()
        r.version = v"1.1"
        r.status = status
        r.headers = mkheaders(headers)
        r.body = bytes(body)
        if request != nothing
            r.request = request
        end
        return r
    end
end

Response() = Request().response

Response(s::Int, body::AbstractVector{UInt8}) = Response(s; body=body)
Response(s::Int, body::AbstractString) = Response(s, bytes(body))

Response(body) = Response(200, body)

function reset!(r::Response)
    r.version = v"1.1"
    r.status = 0
    if !isempty(r.headers)
        empty!(r.headers)
    end
    if !isempty(r.body)
        empty!(r.body)
    end
end

"""
    statustext(::Response) -> String

`String` representation of a HTTP status code. e.g. `200 => "OK"`.
"""
statustext(r::Response) = Base.get(STATUS_MESSAGES, r.status, "Unknown Code")

@deprecate status(r::Response) getfield(r, :status)
@deprecate headers(r::Response) getfield(r, :headers)
@deprecate body(r::Response) getfield(r, :body)

# HTTP Request

"""
    Request <: Message

Represents a HTTP Request Message.

- `method::String`
   [RFC7230 3.1.1](https://tools.ietf.org/html/rfc7230#section-3.1.1)

- `target::String`
   [RFC7230 5.3](https://tools.ietf.org/html/rfc7230#section-5.3)

- `version::VersionNumber`
   [RFC7230 2.6](https://tools.ietf.org/html/rfc7230#section-2.6)

- `headers::Vector{Pair{String,String}}`
   [RFC7230 3.2](https://tools.ietf.org/html/rfc7230#section-3.2)

- `body::Vector{UInt8}`
   [RFC7230 3.3](https://tools.ietf.org/html/rfc7230#section-3.3)

- `response`, the `Response` to this `Request`

- `parent`, the `Response` (if any) that led to this request
  (e.g. in the case of a redirect).
   [RFC7230 6.4](https://tools.ietf.org/html/rfc7231#section-6.4)
"""
mutable struct Request <: Message
    method::String
    target::String
    version::VersionNumber
    headers::Headers
    body::Vector{UInt8}
    response::Response
    parent
end

Request() = Request("", "")

function Request(method::String, target, headers=[], body=UInt8[];
                 version=v"1.1", parent=nothing)
    r = Request(method,
                target == "" ? "/" : target,
                version,
                mkheaders(headers),
                bytes(body),
                Response(0),
                parent)
    r.response.request = r
    return r
end

mkheaders(h::Headers) = h
mkheaders(h)::Headers = Header[string(k) => string(v) for (k,v) in h]

@deprecate method(r::Request) getfield(r, :method)
@deprecate uri(r::Request) getfield(r, :target)
@deprecate headers(r::Request) getfield(r, :headers)
@deprecate body(r::Request) getfield(r, :body)

# HTTP Message state and type queries

"""
    issafe(::Request)

https://tools.ietf.org/html/rfc7231#section-4.2.1
"""
issafe(r::Request) = r.method in ["GET", "HEAD", "OPTIONS", "TRACE"]

"""
    isidempotent(::Request)

https://tools.ietf.org/html/rfc7231#section-4.2.2
"""
isidempotent(r::Request) = issafe(r) || r.method in ["PUT", "DELETE"]

"""
    iserror(::Response)

Does this `Response` have an error status?
"""
iserror(r::Response) = r.status != 0 && r.status != 100 && r.status != 101 &&
                       (r.status < 200 || r.status >= 300) && !isredirect(r)

"""
    isredirect(::Response)

Does this `Response` have a redirect status?
"""
isredirect(r::Response) = r.status in (301, 302, 307, 308)

"""
    ischunked(::Message)

Does the `Message` have a "Transfer-Encoding: chunked" header?
"""
ischunked(m) = any(h->(lowercase(h[1]) == "transfer-encoding" &&
                       endswith(lowercase(h[2]), "chunked")),
                   m.headers)

"""
    headerscomplete(::Message)

Have the headers been read into this `Message`?
"""
headerscomplete(r::Response) = r.status != 0 && r.status != 100
headerscomplete(r::Request) = r.method != ""

"""
"The presence of a message body in a response depends on both the
 request method to which it is responding and the response status code.
 Responses to the HEAD request method never include a message body [].
 2xx (Successful) responses to a CONNECT request method (Section 4.3.6 of
 [RFC7231]) switch to tunnel mode instead of having a message body.
 All 1xx (Informational), 204 (No Content), and 304 (Not Modified)
 responses do not include a message body.  All other responses do
 include a message body, although the body might be of zero length."
[RFC7230 3.3](https://tools.ietf.org/html/rfc7230#section-3.3)
"""
bodylength(r::Response)::Int =
                 r.request.method == "HEAD" ? 0 :
                     r.status in [204, 304] ? 0 :
    (l = header(r, "Content-Length")) != "" ? parse(Int, l) :
                                              unknown_length

"""
"The presence of a message body in a request is signaled by a
 Content-Length or Transfer-Encoding header field.  Request message
 framing is independent of method semantics, even if the method does
 not define any use for a message body."
[RFC7230 3.3](https://tools.ietf.org/html/rfc7230#section-3.3)
"""
bodylength(r::Request)::Int =
    ischunked(r) ? unknown_length :
                   parse(Int, header(r, "Content-Length", "0"))

# HTTP header-fields

<<<<<<< HEAD

Base.getindex(m::Message, k) = header(m, k)



=======
>>>>>>> b7b8e0f8
"""
    header(::Message, key [, default=""]) -> String

Get header value for `key` (case-insensitive).
"""
header(m::Message, k, d="") = header(m.headers, k, d)
header(h::Headers, k::AbstractString, d::AbstractString="") =
    getbyfirst(h, k, k => d, lceq)[2]
lceq(a,b) = lowercase(a) == lowercase(b)

<<<<<<< HEAD
# FIXME consider allocation and speed efficiency of lowercase comparisons
# - Make a LCString <: AbstractString wrapper that translates in-line?
# - Make a lcmp function that translates as it goes?
# https://github.com/JuliaLang/julia/issues/19972



=======
>>>>>>> b7b8e0f8
"""
    hasheader(::Message, key) -> Bool

Does header value for `key` exist (case-insensitive)?
"""
hasheader(m, k::AbstractString) = header(m, k) != ""

"""
    hasheader(::Message, key, value) -> Bool

Does header for `key` match `value` (both case-insensitive)?
"""
hasheader(m, k::AbstractString, v::AbstractString) =
    lowercase(header(m, k)) == lowercase(v)

"""
    setheader(::Message, key => value)

Set header `value` for `key` (case-insensitive).
"""
setheader(m::Message, v) = setheader(m.headers, v)
setheader(h::Headers, v::Header) = setbyfirst(h, v, lceq)
setheader(h::Headers, v::Pair) =
    setbyfirst(h, Header(SubString(v.first), SubString(v.second)), lceq)

"""
    defaultheader(::Message, key => value)

Set header `value` for `key` if it is not already set.
"""
function defaultheader(m, v::Pair)
    if header(m, first(v)) == ""
        setheader(m, v)
    end
    return
end

"""
    appendheader(::Message, key => value)

Append a header value to `message.headers`.

If `key` is `""` the `value` is appended to the value of the previous header.

If `key` is the same as the previous header, the `value` is [appended to the
value of the previous header with a comma
delimiter](https://stackoverflow.com/a/24502264)

`Set-Cookie` headers are not comma-combined because [cookies often contain
internal commas](https://tools.ietf.org/html/rfc6265#section-3).
"""
function appendheader(m::Message, header::Header)
    c = m.headers
    k,v = header
    if k == ""
        c[end] = c[end][1] => string(c[end][2], v)
    elseif k != "Set-Cookie" && length(c) > 0 && k == c[end][1]
        c[end] = c[end][1] => string(c[end][2], ", ", v)
    else
        push!(m.headers, header)
    end
    return
end

# HTTP payload body

#Like https://github.com/JuliaIO/FileIO.jl/blob/v0.6.1/src/FileIO.jl#L19 ?
load(m::Message) = payload(m, String)

function payload(m::Message)::Vector{UInt8}
    enc = lowercase(first(split(header(m, "Transfer-Encoding"), ", ")))
    return enc in ["", "identity", "chunked"] ? m.body : decode(m, enc)
end

payload(m::Message, ::Type{String}) =
    hasheader(m, "Content-Type", "ISO-8859-1") ? iso8859_1_to_utf8(payload(m)) :
                                                 String(payload(m))

function decode(m::Message, encoding::String)::Vector{UInt8}
    if encoding == "gzip"
        # Use https://github.com/bicycle1885/TranscodingStreams.jl ?
    end
    @warn "Decoding of HTTP Transfer-Encoding is not implemented yet!"
    return m.body
end

# Writing HTTP Messages to IO streams

"""
    httpversion(::Message)

e.g. `"HTTP/1.1"`
"""
httpversion(m::Message) = "HTTP/$(m.version.major).$(m.version.minor)"

"""
    writestartline(::IO, ::Message)

e.g. `"GET /path HTTP/1.1\\r\\n"` or `"HTTP/1.1 200 OK\\r\\n"`
"""
function writestartline(io::IO, r::Request)
    write(io, "$(r.method) $(r.target) $(httpversion(r))\r\n")
    return
end

function writestartline(io::IO, r::Response)
    write(io, "$(httpversion(r)) $(r.status) $(statustext(r))\r\n")
    return
end

"""
    writeheaders(::IO, ::Message)

Write `Message` start line and
a line for each "name: value" pair and a trailing blank line.
"""
function writeheaders(io::IO, m::Message)
    writestartline(io, m)
    for (name, value) in m.headers
        write(io, "$name: $value\r\n")
    end
    write(io, "\r\n")
    return
end

"""
    write(::IO, ::Message)

Write start line, headers and body of HTTP Message.
"""
function Base.write(io::IO, m::Message)
    writeheaders(io, m)
    write(io, m.body)
    return
end

function Base.String(m::Message)
    io = IOBuffer()
    write(io, m)
    String(take!(io))
end

# Reading HTTP Messages from IO streams

"""
    readheaders(::IO, ::Message)

Read headers (and startline) from an `IO` stream into a `Message` struct.
Throw `EOFError` if input is incomplete.
"""
function readheaders(io::IO, message::Message)
    bytes = String(readuntil(io, find_end_of_header))
    bytes = parse_start_line!(bytes, message)
    parse_header_fields!(bytes, message)
    return
end

parse_start_line!(bytes, r::Response) = parse_status_line!(bytes, r)

parse_start_line!(bytes, r::Request) = parse_request_line!(bytes, r)

function parse_header_fields!(bytes::SubString{String}, m::Message)

    h, bytes = parse_header_field(bytes)
    while !(h === Parsers.emptyheader)
        appendheader(m, h)
        h, bytes = parse_header_field(bytes)
    end
    return
end

"""
Read chunk-size from an `IO` stream.
After the final zero size chunk, read trailers into a `Message` struct.
"""
function readchunksize(io::IO, message::Message)::Int
    n = parse_chunk_size(readuntil(io, find_end_of_line))
    if n == 0
        bytes = readuntil(io, find_end_of_trailer)
        if bytes[2] != UInt8('\n')
            parse_header_fields!(SubString(bytes), message)
        end
    end
    return n
end

# Debug message printing

"""
    set_show_max(x)

Set the maximum number of body bytes to be displayed by `show(::IO, ::Message)`
"""
set_show_max(x) = global body_show_max = x
body_show_max = 1000

"""
    bodysummary(bytes)

The first chunk of the Message Body (for display purposes).
"""
bodysummary(bytes) = view(bytes, 1:min(length(bytes), body_show_max))

function compactstartline(m::Message)
    b = IOBuffer()
    writestartline(b, m)
    strip(String(take!(b)))
end

function Base.show(io::IO, m::Message)
    if get(io, :compact, false)
        print(io, compactstartline(m))
        if m isa Response
            print(io, " <= (", compactstartline(m.request::Request), ")")
        end
        return
    end
    println(io, typeof(m), ":")
    println(io, "\"\"\"")
    writeheaders(io, m)
    summary = bodysummary(m.body)
    write(io, summary)
    if length(m.body) > length(summary)
        println(io, "\n⋮\n$(length(m.body))-byte body")
    end
    print(io, "\"\"\"")
    return
end

const STATUS_MESSAGES = (()->begin
    v = fill("Unknown Code", 530)
    v[100] = "Continue"
    v[101] = "Switching Protocols"
    v[102] = "Processing"                            # RFC 2518 => obsoleted by RFC 4918
    v[200] = "OK"
    v[201] = "Created"
    v[202] = "Accepted"
    v[203] = "Non-Authoritative Information"
    v[204] = "No Content"
    v[205] = "Reset Content"
    v[206] = "Partial Content"
    v[207] = "Multi-Status"                          # RFC 4918
    v[300] = "Multiple Choices"
    v[301] = "Moved Permanently"
    v[302] = "Moved Temporarily"
    v[303] = "See Other"
    v[304] = "Not Modified"
    v[305] = "Use Proxy"
    v[307] = "Temporary Redirect"
    v[400] = "Bad Request"
    v[401] = "Unauthorized"
    v[402] = "Payment Required"
    v[403] = "Forbidden"
    v[404] = "Not Found"
    v[405] = "Method Not Allowed"
    v[406] = "Not Acceptable"
    v[407] = "Proxy Authentication Required"
    v[408] = "Request Time-out"
    v[409] = "Conflict"
    v[410] = "Gone"
    v[411] = "Length Required"
    v[412] = "Precondition Failed"
    v[413] = "Request Entity Too Large"
    v[414] = "Request-URI Too Large"
    v[415] = "Unsupported Media Type"
    v[416] = "Requested Range Not Satisfiable"
    v[417] = "Expectation Failed"
    v[418] = "I'm a teapot"                        # RFC 2324
    v[422] = "Unprocessable Entity"                # RFC 4918
    v[423] = "Locked"                              # RFC 4918
    v[424] = "Failed Dependency"                   # RFC 4918
    v[425] = "Unordered Collection"                # RFC 4918
    v[426] = "Upgrade Required"                    # RFC 2817
    v[428] = "Precondition Required"               # RFC 6585
    v[429] = "Too Many Requests"                   # RFC 6585
    v[431] = "Request Header Fields Too Large"     # RFC 6585
    v[440] = "Login Timeout"
    v[444] = "nginx error: No Response"
    v[495] = "nginx error: SSL Certificate Error"
    v[496] = "nginx error: SSL Certificate Required"
    v[497] = "nginx error: HTTP -> HTTPS"
    v[499] = "nginx error or Antivirus intercepted request or ArcGIS error"
    v[500] = "Internal Server Error"
    v[501] = "Not Implemented"
    v[502] = "Bad Gateway"
    v[503] = "Service Unavailable"
    v[504] = "Gateway Time-out"
    v[505] = "HTTP Version Not Supported"
    v[506] = "Variant Also Negotiates"             # RFC 2295
    v[507] = "Insufficient Storage"                # RFC 4918
    v[509] = "Bandwidth Limit Exceeded"
    v[510] = "Not Extended"                        # RFC 2774
    v[511] = "Network Authentication Required"     # RFC 6585
    v[520] = "CloudFlare Server Error: Unknown"
    v[521] = "CloudFlare Server Error: Connection Refused"
    v[522] = "CloudFlare Server Error: Connection Timeout"
    v[523] = "CloudFlare Server Error: Origin Server Unreachable"
    v[524] = "CloudFlare Server Error: Connection Timeout"
    v[525] = "CloudFlare Server Error: Connection Failed"
    v[526] = "CloudFlare Server Error: Invalid SSL Ceritificate"
    v[527] = "CloudFlare Server Error: Railgun Error"
    v[530] = "Site Frozen"
    return v
end)()


end # module Messages<|MERGE_RESOLUTION|>--- conflicted
+++ resolved
@@ -290,14 +290,8 @@
 
 # HTTP header-fields
 
-<<<<<<< HEAD
-
 Base.getindex(m::Message, k) = header(m, k)
 
-
-
-=======
->>>>>>> b7b8e0f8
 """
     header(::Message, key [, default=""]) -> String
 
@@ -308,16 +302,12 @@
     getbyfirst(h, k, k => d, lceq)[2]
 lceq(a,b) = lowercase(a) == lowercase(b)
 
-<<<<<<< HEAD
 # FIXME consider allocation and speed efficiency of lowercase comparisons
 # - Make a LCString <: AbstractString wrapper that translates in-line?
 # - Make a lcmp function that translates as it goes?
 # https://github.com/JuliaLang/julia/issues/19972
 
 
-
-=======
->>>>>>> b7b8e0f8
 """
     hasheader(::Message, key) -> Bool
 
