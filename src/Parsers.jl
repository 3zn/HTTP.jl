--- conflicted
+++ resolved
@@ -417,17 +417,7 @@
 ```
 """
 
-<<<<<<< HEAD
-
-
-
 #parseheaders(f, p, bytes) = parseheaders(f, p, String(bytes))
-=======
-function parseheaders(f, p, bytes)
-    v = IOExtras.bytes(bytes)
-    parseheaders(f, p, view(v, 1:length(v)))
-end
->>>>>>> 6c3ee031
 
 function parseheaders(onheader::Function #=f(::Pair{String,String}) =#,
                       parser::Parser, bytes::String)
