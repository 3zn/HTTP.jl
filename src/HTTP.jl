__precompile__(true)
module HTTP

export Request, Response, FIFOBuffer

using MbedTLS

const TLS = MbedTLS

import Base.==

const DEBUG = false
const PARSING_DEBUG = false

if VERSION > v"0.7.0-DEV.2338"
    using Base64
end

<<<<<<< HEAD
=======
if VERSION < v"0.7.0-DEV.2575"
    const Dates = Base.Dates
else
    import Dates
end

struct ParsingError <: Exception
    msg::String
end
Base.show(io::IO, p::ParsingError) = println("HTTP.ParsingError: ", p.msg)

const CRLF = "\r\n"

>>>>>>> d6804f07
include("consts.jl")
include("utils.jl")
include("uri.jl")
using .URIs
include("fifobuffer.jl")
using .FIFOBuffers
include("cookies.jl")
using .Cookies
include("multipart.jl")
include("types.jl")

include("parser.jl")
include("sniff.jl")

include("client.jl")
include("handlers.jl")
using .Handlers
include("server.jl")
using .Nitrogen

#include("precompile.jl")

function __init__()
    global const DEFAULT_CLIENT = Client()
end

end # module
#=
try
    HTTP.parse(HTTP.Response, "HTTP/1.1 200 OK\r\n\r\n")
    HTTP.parse(HTTP.Request, "GET / HTTP/1.1\r\n\r\n")
    HTTP.get(HTTP.Client(nothing), "www.google.com")
end
=#<|MERGE_RESOLUTION|>--- conflicted
+++ resolved
@@ -16,22 +16,12 @@
     using Base64
 end
 
-<<<<<<< HEAD
-=======
 if VERSION < v"0.7.0-DEV.2575"
     const Dates = Base.Dates
 else
     import Dates
 end
 
-struct ParsingError <: Exception
-    msg::String
-end
-Base.show(io::IO, p::ParsingError) = println("HTTP.ParsingError: ", p.msg)
-
-const CRLF = "\r\n"
-
->>>>>>> d6804f07
 include("consts.jl")
 include("utils.jl")
 include("uri.jl")
